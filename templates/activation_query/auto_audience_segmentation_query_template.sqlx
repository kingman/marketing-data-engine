--- conflicted
+++ resolved
@@ -9,10 +9,6 @@
   `${mds_project_id}.marketing_ga4_v1_${mds_dataset_suffix}.latest_event_per_user_last_72_hours` b,
   `{{source_table}}` a
 WHERE
-<<<<<<< HEAD
   b.stream_id = '{{ga4_data_stream_id}}'
-  AND a.user_id = b.user_pseudo_id
-=======
-  a.user_pseudo_id = b.user_pseudo_id
->>>>>>> 386dccc9
+  AND a.user_pseudo_id = b.user_pseudo_id
   AND a.prediction IS NOT NULL