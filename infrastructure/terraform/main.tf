--- conflicted
+++ resolved
@@ -136,11 +136,7 @@
 }
 
 data "external" "check_ga4_property_type" {
-<<<<<<< HEAD
-  program     = ["bash", "-c", "${local.poetry_run_alias} ga4-setup --ga4_resource=check_property_type --ga4_property_id=${var.ga4_property_id}"]
-=======
-  program     = ["bash", "-c", "${local.uv_run_alias} ga4-setup --ga4_resource=check_property_type --ga4_property_id=${var.ga4_property_id} --ga4_stream_id=${var.ga4_stream_id}"]
->>>>>>> 386dccc9
+  program     = ["bash", "-c", "${local.uv_run_alias} ga4-setup --ga4_resource=check_property_type --ga4_property_id=${var.ga4_property_id}"]
   working_dir = local.source_root_dir
 }
 
