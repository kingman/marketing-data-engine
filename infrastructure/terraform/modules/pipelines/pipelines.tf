# Copyright 2023 Google LLC
#
# Licensed under the Apache License, Version 2.0 (the "License");
# you may not use this file except in compliance with the License.
# You may obtain a copy of the License at
#
#      http://www.apache.org/licenses/LICENSE-2.0
#
# Unless required by applicable law or agreed to in writing, software
# distributed under the License is distributed on an "AS IS" BASIS,
# WITHOUT WARRANTIES OR CONDITIONS OF ANY KIND, either express or implied.
# See the License for the specific language governing permissions and
# limitations under the License.

# This resource creates a service account to run the Vertex AI pipelines
resource "google_service_account" "service_account" {
  project      = null_resource.check_aiplatform_api.id != "" ? module.project_services.project_id : local.pipeline_vars.project_id
  account_id   = local.pipeline_vars.service_account_id
  display_name = local.pipeline_vars.service_account_id
  description  = "Service Account to run Vertex AI Pipelines"

  # The lifecycle block is used to configure the lifecycle of the table. In this case, the ignore_changes attribute is set to all, which means that Terraform will ignore 
  # any changes to the table and will not attempt to update the table. The prevent_destroy attribute is set to true, which means that Terraform will prevent the table from being destroyed.
  lifecycle {
    ignore_changes  = all
    #prevent_destroy = true
    create_before_destroy = true
  }
}

# Wait for the pipelines service account to be created
resource "null_resource" "wait_for_vertex_pipelines_sa_creation" {
  provisioner "local-exec" {
    command = <<-EOT
    COUNTER=0
    MAX_TRIES=100
    while ! gcloud iam service-accounts list --project=${module.project_services.project_id} --filter="EMAIL:${local.pipeline_vars.service_account} AND DISABLED:False" --format="table(EMAIL, DISABLED)" && [ $COUNTER -lt $MAX_TRIES ]
    do
      sleep 3
      printf "."
      COUNTER=$((COUNTER + 1))
    done
    if [ $COUNTER -eq $MAX_TRIES ]; then
      echo "pipelines service account was not created, terraform can not continue!"
      exit 1
    fi
    sleep 20
    EOT
  }

  depends_on = [
    module.project_services,
    null_resource.check_aiplatform_api
  ]
}


# This resource binds the service account to the required roles
resource "google_project_iam_member" "pipelines_sa_roles" {
  depends_on = [
    module.project_services,
    null_resource.check_aiplatform_api,
    null_resource.wait_for_vertex_pipelines_sa_creation
  ]

  project = null_resource.check_aiplatform_api.id != "" ? module.project_services.project_id : local.pipeline_vars.project_id
  member  = "serviceAccount:${google_service_account.service_account.email}"

  for_each = toset([
    "roles/iap.tunnelResourceAccessor",
    "roles/compute.osLogin",
    "roles/bigquery.jobUser",
    "roles/bigquery.dataEditor",
    "roles/storage.admin",
    "roles/aiplatform.user",
    "roles/artifactregistry.reader",
    "roles/pubsub.publisher",
    "roles/dataflow.developer",
    "roles/bigquery.connectionUser",
    "roles/compute.networkUser"
  ])
  role = each.key

  # The lifecycle block is used to configure the lifecycle of the table. In this case, the ignore_changes attribute is set to all, which means that Terraform will ignore 
  # any changes to the table and will not attempt to update the table. The prevent_destroy attribute is set to true, which means that Terraform will prevent the table from being destroyed.
  lifecycle {
    ignore_changes  = all
    #prevent_destroy = true
    create_before_destroy = true
  }
}

# This resource binds the service account to the required roles in the mds project
resource "google_project_iam_member" "pipelines_sa_mds_project_roles" {
  depends_on = [
    module.project_services,
    null_resource.check_aiplatform_api,
    null_resource.wait_for_vertex_pipelines_sa_creation
  ]

  project = null_resource.check_bigquery_api.id != "" ? module.project_services.project_id : local.pipeline_vars.project_id
  member  = "serviceAccount:${google_service_account.service_account.email}"

  for_each = toset([
    "roles/bigquery.dataViewer"
  ])
  role = each.key

  # The lifecycle block is used to configure the lifecycle of the table. In this case, the ignore_changes attribute is set to all, which means that Terraform will ignore 
  # any changes to the table and will not attempt to update the table. The prevent_destroy attribute is set to true, which means that Terraform will prevent the table from being destroyed.
  lifecycle {
    ignore_changes  = all
    #prevent_destroy = true
    create_before_destroy = true
  }
}

# This resource creates a service account to run the dataflow jobs
resource "google_service_account" "dataflow_worker_service_account" {
  project      = null_resource.check_dataflow_api.id != "" ? module.project_services.project_id : local.pipeline_vars.project_id
  account_id   = local.dataflow_vars.worker_service_account_id
  display_name = local.dataflow_vars.worker_service_account_id
  description  = "Service Account to run Dataflow jobs"

  # The lifecycle block is used to configure the lifecycle of the table. In this case, the ignore_changes attribute is set to all, which means that Terraform will ignore 
  # any changes to the table and will not attempt to update the table. The prevent_destroy attribute is set to true, which means that Terraform will prevent the table from being destroyed.
  lifecycle {
    ignore_changes  = all
    #prevent_destroy = true
    create_before_destroy = true
  }
}

# Wait for the dataflow worker service account to be created
resource "null_resource" "wait_for_dataflow_worker_sa_creation" {
  provisioner "local-exec" {
    command = <<-EOT
    COUNTER=0
    MAX_TRIES=100
    while ! gcloud iam service-accounts list --project=${module.project_services.project_id} --filter="EMAIL:${local.dataflow_vars.worker_service_account} AND DISABLED:False" --format="table(EMAIL, DISABLED)" && [ $COUNTER -lt $MAX_TRIES ]
    do
      sleep 3
      printf "."
      COUNTER=$((COUNTER + 1))
    done
    if [ $COUNTER -eq $MAX_TRIES ]; then
      echo "dataflow worker service account was not created, terraform can not continue!"
      exit 1
    fi
    sleep 20
    EOT
  }

  depends_on = [
    module.project_services,
    null_resource.check_dataflow_api
  ]
}

# This resource binds the service account to the required roles
resource "google_project_iam_member" "dataflow_worker_sa_roles" {
  depends_on = [
    module.project_services,
    null_resource.check_dataflow_api,
    null_resource.wait_for_dataflow_worker_sa_creation
  ]

  project = null_resource.check_dataflow_api.id != "" ? module.project_services.project_id : local.pipeline_vars.project_id
  member  = "serviceAccount:${google_service_account.dataflow_worker_service_account.email}"

  for_each = toset([
    "roles/dataflow.worker",
    "roles/bigquery.dataEditor",
    "roles/bigquery.jobUser",
    "roles/storage.objectAdmin",
  ])
  role = each.key

  # The lifecycle block is used to configure the lifecycle of the table. In this case, the ignore_changes attribute is set to all, which means that Terraform will ignore 
  # any changes to the table and will not attempt to update the table. The prevent_destroy attribute is set to true, which means that Terraform will prevent the table from being destroyed.
  lifecycle {
    ignore_changes  = all
    #prevent_destroy = true
    create_before_destroy = true
  }
}

# This resource binds the service account to the required roles
# Allow pipelines SA service account use dataflow worker SA
resource "google_service_account_iam_member" "dataflow_sa_iam" {
  depends_on = [
    module.project_services,
    null_resource.check_dataflow_api,
    null_resource.wait_for_dataflow_worker_sa_creation
  ]

  service_account_id = "projects/${module.project_services.project_id}/serviceAccounts/${google_service_account.dataflow_worker_service_account.email}"
  role               = "roles/iam.serviceAccountUser"
  member             = "serviceAccount:${google_service_account.service_account.email}"

  # The lifecycle block is used to configure the lifecycle of the table. In this case, the ignore_changes attribute is set to all, which means that Terraform will ignore 
  # any changes to the table and will not attempt to update the table. The prevent_destroy attribute is set to true, which means that Terraform will prevent the table from being destroyed.
  lifecycle {
    ignore_changes  = all
    #prevent_destroy = true
    create_before_destroy = true
  }
}

# This resource creates a Cloud Storage Bucket for the pipeline artifacts
resource "google_storage_bucket" "pipelines_bucket" {
  project                     = null_resource.check_aiplatform_api.id != "" ? module.project_services.project_id : local.pipeline_vars.project_id
  name                        = local.pipeline_vars.bucket_name
  storage_class               = "REGIONAL"
  location                    = local.pipeline_vars.region
  uniform_bucket_level_access = true
  # The force_destroy attribute specifies whether the bucket should be forcibly destroyed 
  # even if it contains objects. In this case, it's set to false, which means that the bucket will not be destroyed if it contains objects.
  force_destroy = false

  # The lifecycle block is used to configure the lifecycle of the table. In this case, the ignore_changes attribute is set to all, which means that Terraform will ignore 
  # any changes to the table and will not attempt to update the table. The prevent_destroy attribute is set to true, which means that Terraform will prevent the table from being destroyed.
  lifecycle {
    ignore_changes  = all
    #prevent_destroy = true
    create_before_destroy = true
  }
}

# This resource creates a Cloud Storage Bucket for the model assets
resource "google_storage_bucket" "custom_model_bucket" {
  project                     = null_resource.check_aiplatform_api.id != "" ? module.project_services.project_id : local.pipeline_vars.project_id
  name                        = local.pipeline_vars.model_bucket_name
  storage_class               = "REGIONAL"
  location                    = local.pipeline_vars.region
  uniform_bucket_level_access = true
  # The force_destroy attribute specifies whether the bucket should be forcibly destroyed 
  # even if it contains objects. In this case, it's set to false, which means that the bucket will not be destroyed if it contains objects.
  force_destroy = false

  # The lifecycle block is used to configure the lifecycle of the table. In this case, the ignore_changes attribute is set to all, which means that Terraform will ignore 
  # any changes to the table and will not attempt to update the table. The prevent_destroy attribute is set to true, which means that Terraform will prevent the table from being destroyed.
  lifecycle {
    ignore_changes  = all
    #prevent_destroy = true
    create_before_destroy = true
  }
}

# The locals block defines a local variable named vertex_pipelines_available_locations that contains a list of 
# all the available regions for Vertex AI Pipelines. 
# This variable is used to validate the value of the location attribute of the google_artifact_registry_repository resource.
locals {
  vertex_pipelines_available_locations = [
    "asia-east1",
    "asia-east2",
    "asia-northeast1",
    "asia-northeast2",
    "asia-northeast3",
    "asia-south1",
    "asia-southeast1",
    "asia-southeast2",
    "europe-central2",
    "europe-north1",
    "europe-west1",
    "europe-west2",
    "europe-west3",
    "europe-west4",
    "europe-west6",
    "europe-west8",
    "europe-west9",
    "europe-southwest1",
    "me-west1",
    "northamerica-northeast1",
    "northamerica-northeast2",
    "southamerica-east1",
    "southamerica-west1",
    "us-central1",
    "us-east1",
    "us-east4",
    "us-south1",
    "us-west1",
    "us-west2",
    "us-west3",
    "us-west4",
    "australia-southeast1",
    "australia-southeast2",
  ]
}

# This resource creates an Artifact Registry repository for the pipeline artifacts
resource "google_artifact_registry_repository" "pipelines-repo" {
  project       = null_resource.check_aiplatform_api.id != "" ? module.project_services.project_id : local.pipeline_vars.project_id
  location      = local.artifact_registry_vars.pipelines_repo.region
  repository_id = local.artifact_registry_vars.pipelines_repo.name
  description   = "Pipelines Repository"
  # The format is kubeflow pipelines YAML files.
  format = "KFP"

  # The lifecycle block of the google_artifact_registry_repository resource defines a precondition that 
  # checks if the specified region is included in the vertex_pipelines_available_locations list. 
  # If the condition is not met, an error message is displayed and the Terraform configuration will fail.
  lifecycle {
    precondition {
      condition     = contains(local.vertex_pipelines_available_locations, local.artifact_registry_vars.pipelines_repo.region)
      error_message = "Vertex AI Pipelines is not available in your default region: ${local.artifact_registry_vars.pipelines_repo.region}.\nSet 'google_default_region' variable to a valid Vertex AI Pipelines location, see https://cloud.google.com/vertex-ai/docs/general/locations."
    }
  }
}

# This resource creates an Artifact Registry repository for the pipeline docker images
resource "google_artifact_registry_repository" "pipelines_docker_repo" {
  project       = null_resource.check_artifactregistry_api.id != "" ? module.project_services.project_id : local.pipeline_vars.project_id
  location      = local.artifact_registry_vars.pipelines_docker_repo.region
  repository_id = local.artifact_registry_vars.pipelines_docker_repo.name
  description   = "Docker Images Repository"
  # The format is Docker images.
  format = "DOCKER"
}

locals {
  base_component_image_dir = "${local.source_root_dir}/python/base_component_image"
  component_image_fileset = [
    "${local.base_component_image_dir}/build-push.py",
    "${local.base_component_image_dir}/Dockerfile",
    "${local.base_component_image_dir}/pyproject.toml",
    "${local.base_component_image_dir}/ma_components/vertex.py",
  ]
  # This is the content of the hash of all the files related to the base component image used to run each
  # Vertex AI Pipeline step.
  component_image_content_hash = sha512(join("", [for f in local.component_image_fileset : fileexists(f) ? filesha512(f) : sha512("file-not-found")]))

  pipelines_dir = "${local.source_root_dir}/python/pipelines"
  pipelines_fileset = [
    "${local.pipelines_dir}/components/bigquery/component.py",
    "${local.pipelines_dir}/components/pubsub/component.py",
    "${local.pipelines_dir}/components/vertex/component.py",
    "${local.pipelines_dir}/components/python/component.py",
    "${local.pipelines_dir}/compiler.py",
    "${local.pipelines_dir}/feature_engineering_pipelines.py",
    "${local.pipelines_dir}/pipeline_ops.py",
    "${local.pipelines_dir}/scheduler.py",
    "${local.pipelines_dir}/segmentation_pipelines.py",
    "${local.pipelines_dir}/auto_segmentation_pipelines.py",
    "${local.pipelines_dir}/tabular_pipelines.py",
    "${local.pipelines_dir}/uploader.py",
  ]
  # This is the content of the hash of all the files related to the pipelines definitions used to run each
  # Vertex AI Pipeline.
  pipelines_content_hash = sha512(join("", [for f in local.pipelines_fileset : fileexists(f) ? filesha512(f) : sha512("file-not-found")]))
}


# This resource is used to build and push the base component image that will be used to run each Vertex AI Pipeline step.
module "build_push_pipelines_components_image" {
  source  = "terraform-google-modules/gcloud/google"
  version = "3.5.0"

  platform = "linux"

  create_cmd_body  = <<-EOT
    builds submit \
      --project=${module.project_services.project_id} \
      --region ${local.artifact_registry_vars.pipelines_docker_repo.region} \
      --default-buckets-behavior=regional-user-owned-bucket \
      --tag ${local.artifact_registry_vars.pipelines_docker_repo.region}-docker.pkg.dev/${local.artifact_registry_vars.pipelines_docker_repo.project_id}/${local.artifact_registry_vars.pipelines_docker_repo.name}/${local.pipeline_image_vars.base_image_name}:${local.pipeline_image_vars.base_image_tag} \
      --service-account "projects/${module.project_services.project_id}/serviceAccounts/${var.cloud_build_service_account_email}" \
      ${local.source_root_dir}/python/base_component_image
  EOT
  destroy_cmd_body = "artifacts docker images delete --project=${module.project_services.project_id} ${local.artifact_registry_vars.pipelines_docker_repo.region}-docker.pkg.dev/${local.artifact_registry_vars.pipelines_docker_repo.project_id}/${local.artifact_registry_vars.pipelines_docker_repo.name}/${local.pipeline_image_vars.base_image_name} --delete-tags"

  create_cmd_triggers = {
    docker_repo_id          = google_artifact_registry_repository.pipelines_docker_repo.id
    docker_repo_create_time = google_artifact_registry_repository.pipelines_docker_repo.create_time
    source_contents_hash    = local.component_image_content_hash
  }
}


# Wait for the dataflow worker service account to be created
resource "null_resource" "check_pipeline_docker_image_pushed" {
  provisioner "local-exec" {
    command = <<-EOT
    COUNTER=0
    MAX_TRIES=100
    while ! gcloud artifacts docker images list --project=${module.project_services.project_id} ${local.artifact_registry_vars.pipelines_docker_repo.region}-docker.pkg.dev/${module.project_services.project_id}/${local.artifact_registry_vars.pipelines_docker_repo.name} --format="table(IMAGE, CREATE_TIME, UPDATE_TIME)" && [ $COUNTER -lt $MAX_TRIES ]
    do
      sleep 5
      printf "."
      COUNTER=$((COUNTER + 1))
    done
    if [ $COUNTER -eq $MAX_TRIES ]; then
      echo "pipeline docker image was not created, terraform can not continue!"
      exit 1
    fi
    sleep 20
    EOT
  }

  depends_on = [
    module.project_services,
    module.build_push_pipelines_components_image.wait
  ]
}

#######
## Feature Engineering Pipelines
#######

# This resource is used to compile and upload the Vertex AI pipeline for feature engineering - lead score propensity use case
resource "null_resource" "compile_feature_engineering_lead_score_propensity_pipeline" {
  triggers = {
    working_dir                  = "${local.source_root_dir}/python"
    tag                          = local.compile_pipelines_tag
    pipelines_repo_id            = google_artifact_registry_repository.pipelines-repo.id
    pipelines_repo_create_time   = google_artifact_registry_repository.pipelines-repo.create_time
    source_content_hash          = local.pipelines_content_hash
    upstream_resource_dependency = null_resource.check_pipeline_docker_image_pushed.id
  }

  # The provisioner block specifies the command that will be executed to compile and upload the pipeline.
  # This command will execute the compiler function in the pipelines module, which will compile the pipeline YAML file, and the uploader function, 
  # which will upload the pipeline YAML file to the specified Artifact Registry repository. The scheduler function will then schedule the pipeline to run on a regular basis.
  provisioner "local-exec" {
    command     = <<-EOT
    ${var.uv_run_alias} python -m pipelines.compiler -c ${local.config_file_path_relative_python_run_dir} -p vertex_ai.pipelines.feature-creation-lead-score-propensity.execution -o fe_lead_score_propensity.yaml
    ${var.uv_run_alias} python -m pipelines.uploader -c ${local.config_file_path_relative_python_run_dir} -f fe_lead_score_propensity.yaml -t ${self.triggers.tag} -t latest
    ${var.uv_run_alias} python -m pipelines.scheduler -c ${local.config_file_path_relative_python_run_dir} -p vertex_ai.pipelines.feature-creation-lead-score-propensity.execution -i fe_lead_score_propensity.yaml
    EOT
    working_dir = self.triggers.working_dir
  }
}


# This resource is used to compile and upload the Vertex AI pipeline for feature engineering - auto audience segmentation use case
resource "null_resource" "compile_feature_engineering_auto_audience_segmentation_pipeline" {
  triggers = {
    working_dir                  = "${local.source_root_dir}/python"
    tag                          = local.compile_pipelines_tag
    pipelines_repo_id            = google_artifact_registry_repository.pipelines-repo.id
    pipelines_repo_create_time   = google_artifact_registry_repository.pipelines-repo.create_time
    source_content_hash          = local.pipelines_content_hash
<<<<<<< HEAD
    upstream_resource_dependency = module.build_push_pipelines_components_image.wait
=======
    upstream_resource_dependency = null_resource.compile_feature_engineering_lead_score_propensity_pipeline.id
>>>>>>> c78fd64b
  }

  # The provisioner block specifies the command that will be executed to compile and upload the pipeline.
  # This command will execute the compiler function in the pipelines module, which will compile the pipeline YAML file, and the uploader function, 
  # which will upload the pipeline YAML file to the specified Artifact Registry repository. The scheduler function will then schedule the pipeline to run on a regular basis.
  provisioner "local-exec" {
    command     = <<-EOT
    ${var.uv_run_alias} python -m pipelines.compiler -c ${local.config_file_path_relative_python_run_dir} -p vertex_ai.pipelines.feature-creation-auto-audience-segmentation.execution -o fe_auto_audience_segmentation.yaml
    ${var.uv_run_alias} python -m pipelines.uploader -c ${local.config_file_path_relative_python_run_dir} -f fe_auto_audience_segmentation.yaml -t ${self.triggers.tag} -t latest
    ${var.uv_run_alias} python -m pipelines.scheduler -c ${local.config_file_path_relative_python_run_dir} -p vertex_ai.pipelines.feature-creation-auto-audience-segmentation.execution -i fe_auto_audience_segmentation.yaml
    EOT
    working_dir = self.triggers.working_dir
  }
}

# This resource is used to compile and upload the Vertex AI pipeline for feature engineering - aggregated value based bidding use case
resource "null_resource" "compile_feature_engineering_aggregated_value_based_bidding_pipeline" {
  triggers = {
    working_dir                  = "${local.source_root_dir}/python"
    tag                          = local.compile_pipelines_tag
    pipelines_repo_id            = google_artifact_registry_repository.pipelines-repo.id
    pipelines_repo_create_time   = google_artifact_registry_repository.pipelines-repo.create_time
    source_content_hash          = local.pipelines_content_hash
    upstream_resource_dependency = null_resource.compile_feature_engineering_auto_audience_segmentation_pipeline.id
  }

  # The provisioner block specifies the command that will be executed to compile and upload the pipeline.
  # This command will execute the compiler function in the pipelines module, which will compile the pipeline YAML file, and the uploader function, 
  # which will upload the pipeline YAML file to the specified Artifact Registry repository. The scheduler function will then schedule the pipeline to run on a regular basis.
  provisioner "local-exec" {
    command     = <<-EOT
    ${var.uv_run_alias} python -m pipelines.compiler -c ${local.config_file_path_relative_python_run_dir} -p vertex_ai.pipelines.feature-creation-aggregated-value-based-bidding.execution -o fe_agg_vbb.yaml
    ${var.uv_run_alias} python -m pipelines.uploader -c ${local.config_file_path_relative_python_run_dir} -f fe_agg_vbb.yaml -t ${self.triggers.tag} -t latest
    ${var.uv_run_alias} python -m pipelines.scheduler -c ${local.config_file_path_relative_python_run_dir} -p vertex_ai.pipelines.feature-creation-aggregated-value-based-bidding.execution -i fe_agg_vbb.yaml
    EOT
    working_dir = self.triggers.working_dir
  }
}

# This resource is used to compile and upload the Vertex AI pipeline for feature engineering - audience segmentation use case
resource "null_resource" "compile_feature_engineering_audience_segmentation_pipeline" {
  triggers = {
    working_dir                  = "${local.source_root_dir}/python"
    tag                          = local.compile_pipelines_tag
    pipelines_repo_id            = google_artifact_registry_repository.pipelines-repo.id
    pipelines_repo_create_time   = google_artifact_registry_repository.pipelines-repo.create_time
    source_content_hash          = local.pipelines_content_hash
    upstream_resource_dependency = null_resource.compile_feature_engineering_aggregated_value_based_bidding_pipeline.id
  }

  # The provisioner block specifies the command that will be executed to compile and upload the pipeline.
  # This command will execute the compiler function in the pipelines module, which will compile the pipeline YAML file, and the uploader function, 
  # which will upload the pipeline YAML file to the specified Artifact Registry repository. The scheduler function will then schedule the pipeline to run on a regular basis.
  provisioner "local-exec" {
    command     = <<-EOT
    ${var.uv_run_alias} python -m pipelines.compiler -c ${local.config_file_path_relative_python_run_dir} -p vertex_ai.pipelines.feature-creation-audience-segmentation.execution -o fe_audience_segmentation.yaml
    ${var.uv_run_alias} python -m pipelines.uploader -c ${local.config_file_path_relative_python_run_dir} -f fe_audience_segmentation.yaml -t ${self.triggers.tag} -t latest
    ${var.uv_run_alias} python -m pipelines.scheduler -c ${local.config_file_path_relative_python_run_dir} -p vertex_ai.pipelines.feature-creation-audience-segmentation.execution -i fe_audience_segmentation.yaml
    EOT
    working_dir = self.triggers.working_dir
  }
}

# This resource is used to compile and upload the Vertex AI pipeline for feature engineering - purchase propensity use case
resource "null_resource" "compile_feature_engineering_purchase_propensity_pipeline" {
  triggers = {
    working_dir                  = "${local.source_root_dir}/python"
    tag                          = local.compile_pipelines_tag
    pipelines_repo_id            = google_artifact_registry_repository.pipelines-repo.id
    pipelines_repo_create_time   = google_artifact_registry_repository.pipelines-repo.create_time
    source_content_hash          = local.pipelines_content_hash
    upstream_resource_dependency = null_resource.compile_feature_engineering_audience_segmentation_pipeline.id
  }

  # The provisioner block specifies the command that will be executed to compile and upload the pipeline.
  # This command will execute the compiler function in the pipelines module, which will compile the pipeline YAML file, and the uploader function, 
  # which will upload the pipeline YAML file to the specified Artifact Registry repository. The scheduler function will then schedule the pipeline to run on a regular basis.
  provisioner "local-exec" {
    command     = <<-EOT
    ${var.uv_run_alias} python -m pipelines.compiler -c ${local.config_file_path_relative_python_run_dir} -p vertex_ai.pipelines.feature-creation-purchase-propensity.execution -o fe_purchase_propensity.yaml
    ${var.uv_run_alias} python -m pipelines.uploader -c ${local.config_file_path_relative_python_run_dir} -f fe_purchase_propensity.yaml -t ${self.triggers.tag} -t latest
    ${var.uv_run_alias} python -m pipelines.scheduler -c ${local.config_file_path_relative_python_run_dir} -p vertex_ai.pipelines.feature-creation-purchase-propensity.execution -i fe_purchase_propensity.yaml
    EOT
    working_dir = self.triggers.working_dir
  }
}

# This resource is used to compile and upload the Vertex AI pipeline for feature engineering - churn propensity use case
resource "null_resource" "compile_feature_engineering_churn_propensity_pipeline" {
  triggers = {
    working_dir                  = "${local.source_root_dir}/python"
    tag                          = local.compile_pipelines_tag
    pipelines_repo_id            = google_artifact_registry_repository.pipelines-repo.id
    pipelines_repo_create_time   = google_artifact_registry_repository.pipelines-repo.create_time
    source_content_hash          = local.pipelines_content_hash
    upstream_resource_dependency = null_resource.compile_feature_engineering_purchase_propensity_pipeline.id
  }

  # The provisioner block specifies the command that will be executed to compile and upload the pipeline.
  # This command will execute the compiler function in the pipelines module, which will compile the pipeline YAML file, and the uploader function, 
  # which will upload the pipeline YAML file to the specified Artifact Registry repository. The scheduler function will then schedule the pipeline to run on a regular basis.
  provisioner "local-exec" {
    command     = <<-EOT
    ${var.uv_run_alias} python -m pipelines.compiler -c ${local.config_file_path_relative_python_run_dir} -p vertex_ai.pipelines.feature-creation-churn-propensity.execution -o fe_churn_propensity.yaml
    ${var.uv_run_alias} python -m pipelines.uploader -c ${local.config_file_path_relative_python_run_dir} -f fe_churn_propensity.yaml -t ${self.triggers.tag} -t latest
    ${var.uv_run_alias} python -m pipelines.scheduler -c ${local.config_file_path_relative_python_run_dir} -p vertex_ai.pipelines.feature-creation-churn-propensity.execution -i fe_churn_propensity.yaml
    EOT
    working_dir = self.triggers.working_dir
  }
}

# This resource is used to compile and upload the Vertex AI pipeline for feature engineering - customer lifetime value use case
resource "null_resource" "compile_feature_engineering_customer_lifetime_value_pipeline" {
  triggers = {
    working_dir                  = "${local.source_root_dir}/python"
    tag                          = local.compile_pipelines_tag
    pipelines_repo_id            = google_artifact_registry_repository.pipelines-repo.id
    pipelines_repo_create_time   = google_artifact_registry_repository.pipelines-repo.create_time
    source_content_hash          = local.pipelines_content_hash
    upstream_resource_dependency = null_resource.compile_feature_engineering_churn_propensity_pipeline.id
  }

  # The provisioner block specifies the command that will be executed to compile and upload the pipeline.
  # This command will execute the compiler function in the pipelines module, which will compile the pipeline YAML file, and the uploader function, 
  # which will upload the pipeline YAML file to the specified Artifact Registry repository. The scheduler function will then schedule the pipeline to run on a regular basis.
  provisioner "local-exec" {
    command     = <<-EOT
    ${var.uv_run_alias} python -m pipelines.compiler -c ${local.config_file_path_relative_python_run_dir} -p vertex_ai.pipelines.feature-creation-customer-ltv.execution -o fe_customer_ltv.yaml
    ${var.uv_run_alias} python -m pipelines.uploader -c ${local.config_file_path_relative_python_run_dir} -f fe_customer_ltv.yaml -t ${self.triggers.tag} -t latest
    ${var.uv_run_alias} python -m pipelines.scheduler -c ${local.config_file_path_relative_python_run_dir} -p vertex_ai.pipelines.feature-creation-customer-ltv.execution -i fe_customer_ltv.yaml
    EOT
    working_dir = self.triggers.working_dir
  }
}

###
## Training and Inference Pipelines
###

# This resource is used to compile and upload the Vertex AI pipeline for training the propensity model - lead score propensity use case
resource "null_resource" "compile_lead_score_propensity_training_pipelines" {
  triggers = {
    working_dir                  = "${local.source_root_dir}/python"
    tag                          = local.compile_pipelines_tag
    upstream_resource_dependency = null_resource.compile_feature_engineering_customer_lifetime_value_pipeline.id
  }

  # The provisioner block specifies the command that will be executed to compile and upload the pipeline.
  # This command will execute the compiler function in the pipelines module, which will compile the pipeline YAML file, and the uploader function, 
  # which will upload the pipeline YAML file to the specified Artifact Registry repository. The scheduler function will then schedule the pipeline to run on a regular basis.
  provisioner "local-exec" {
    command     = <<-EOT
    ${var.uv_run_alias} python -m pipelines.compiler -c ${local.config_file_path_relative_python_run_dir} -p vertex_ai.pipelines.lead_score_propensity.training -o lead_score_propensity_training.yaml
    ${var.uv_run_alias} python -m pipelines.uploader -c ${local.config_file_path_relative_python_run_dir} -f lead_score_propensity_training.yaml -t ${self.triggers.tag} -t latest
    ${var.uv_run_alias} python -m pipelines.scheduler -c ${local.config_file_path_relative_python_run_dir} -p vertex_ai.pipelines.lead_score_propensity.training -i lead_score_propensity_training.yaml
    EOT
    working_dir = self.triggers.working_dir
  }
}

# This resource is used to compile and upload the Vertex AI pipeline for prediction using the propensity model - lead score propensity use case
resource "null_resource" "compile_lead_score_propensity_prediction_pipelines" {
  triggers = {
    working_dir                  = "${local.source_root_dir}/python"
    tag                          = local.compile_pipelines_tag
    upstream_resource_dependency = null_resource.compile_lead_score_propensity_training_pipelines.id
  }

  # The provisioner block specifies the command that will be executed to compile and upload the pipeline.
  # This command will execute the compiler function in the pipelines module, which will compile the pipeline YAML file, and the uploader function, 
  # which will upload the pipeline YAML file to the specified Artifact Registry repository. The scheduler function will then schedule the pipeline to run on a regular basis.
  provisioner "local-exec" {
    command     = <<-EOT
    ${var.uv_run_alias} python -m pipelines.compiler -c ${local.config_file_path_relative_python_run_dir} -p vertex_ai.pipelines.lead_score_propensity.prediction -o lead_score_propensity_prediction.yaml
    ${var.uv_run_alias} python -m pipelines.uploader -c ${local.config_file_path_relative_python_run_dir} -f lead_score_propensity_prediction.yaml -t ${self.triggers.tag} -t latest
    ${var.uv_run_alias} python -m pipelines.scheduler -c ${local.config_file_path_relative_python_run_dir} -p vertex_ai.pipelines.lead_score_propensity.prediction -i lead_score_propensity_prediction.yaml
    EOT
    working_dir = self.triggers.working_dir
  }
}

# This resource is used to compile and upload the Vertex AI pipeline for training the propensity model - purchase propensity use case
resource "null_resource" "compile_purchase_propensity_training_pipelines" {
  triggers = {
    working_dir                  = "${local.source_root_dir}/python"
    tag                          = local.compile_pipelines_tag
    upstream_resource_dependency = null_resource.compile_lead_score_propensity_prediction_pipelines.id
  }

  # The provisioner block specifies the command that will be executed to compile and upload the pipeline.
  # This command will execute the compiler function in the pipelines module, which will compile the pipeline YAML file, and the uploader function, 
  # which will upload the pipeline YAML file to the specified Artifact Registry repository. The scheduler function will then schedule the pipeline to run on a regular basis.
  provisioner "local-exec" {
    command     = <<-EOT
    ${var.uv_run_alias} python -m pipelines.compiler -c ${local.config_file_path_relative_python_run_dir} -p vertex_ai.pipelines.purchase_propensity.training -o purchase_propensity_training.yaml
    ${var.uv_run_alias} python -m pipelines.uploader -c ${local.config_file_path_relative_python_run_dir} -f purchase_propensity_training.yaml -t ${self.triggers.tag} -t latest
    ${var.uv_run_alias} python -m pipelines.scheduler -c ${local.config_file_path_relative_python_run_dir} -p vertex_ai.pipelines.purchase_propensity.training -i purchase_propensity_training.yaml
    EOT
    working_dir = self.triggers.working_dir
  }
}

# This resource is used to compile and upload the Vertex AI pipeline for prediction using the propensity model - purchase propensity use case
resource "null_resource" "compile_purchase_propensity_prediction_pipelines" {
  triggers = {
    working_dir                  = "${local.source_root_dir}/python"
    tag                          = local.compile_pipelines_tag
    upstream_resource_dependency = null_resource.compile_purchase_propensity_training_pipelines.id
  }

  # The provisioner block specifies the command that will be executed to compile and upload the pipeline.
  # This command will execute the compiler function in the pipelines module, which will compile the pipeline YAML file, and the uploader function, 
  # which will upload the pipeline YAML file to the specified Artifact Registry repository. The scheduler function will then schedule the pipeline to run on a regular basis.
  provisioner "local-exec" {
    command     = <<-EOT
    ${var.uv_run_alias} python -m pipelines.compiler -c ${local.config_file_path_relative_python_run_dir} -p vertex_ai.pipelines.purchase_propensity.prediction -o purchase_propensity_prediction.yaml
    ${var.uv_run_alias} python -m pipelines.uploader -c ${local.config_file_path_relative_python_run_dir} -f purchase_propensity_prediction.yaml -t ${self.triggers.tag} -t latest
    ${var.uv_run_alias} python -m pipelines.scheduler -c ${local.config_file_path_relative_python_run_dir} -p vertex_ai.pipelines.purchase_propensity.prediction -i purchase_propensity_prediction.yaml
    EOT
    working_dir = self.triggers.working_dir
  }
}

# This resource is used to compile and upload the Vertex AI pipeline for training the Propensity model - Customer lifetime value use case
resource "null_resource" "compile_propensity_clv_training_pipelines" {
  triggers = {
    working_dir                  = "${local.source_root_dir}/python"
    tag                          = local.compile_pipelines_tag
    upstream_resource_dependency = null_resource.compile_purchase_propensity_prediction_pipelines.id
  }

  # The provisioner block specifies the command that will be executed to compile and upload the pipeline.
  # This command will execute the compiler function in the pipelines module, which will compile the pipeline YAML file, and the uploader function, 
  # which will upload the pipeline YAML file to the specified Artifact Registry repository. The scheduler function will then schedule the pipeline to run on a regular basis.
  provisioner "local-exec" {
    command     = <<-EOT
    ${var.uv_run_alias} python -m pipelines.compiler -c ${local.config_file_path_relative_python_run_dir} -p vertex_ai.pipelines.propensity_clv.training -o propensity_clv_training.yaml
    ${var.uv_run_alias} python -m pipelines.uploader -c ${local.config_file_path_relative_python_run_dir} -f propensity_clv_training.yaml -t ${self.triggers.tag} -t latest
    ${var.uv_run_alias} python -m pipelines.scheduler -c ${local.config_file_path_relative_python_run_dir} -p vertex_ai.pipelines.propensity_clv.training -i propensity_clv_training.yaml
    EOT
    working_dir = self.triggers.working_dir
  }
}

# This resource is used to compile and upload the Vertex AI pipeline for training the CLTV model - Customer lifetime value use case
resource "null_resource" "compile_clv_training_pipelines" {
  triggers = {
    working_dir                  = "${local.source_root_dir}/python"
    tag                          = local.compile_pipelines_tag
    upstream_resource_dependency = null_resource.compile_propensity_clv_training_pipelines.id
  }

  # The provisioner block specifies the command that will be executed to compile and upload the pipeline.
  # This command will execute the compiler function in the pipelines module, which will compile the pipeline YAML file, and the uploader function, 
  # which will upload the pipeline YAML file to the specified Artifact Registry repository. The scheduler function will then schedule the pipeline to run on a regular basis.
  provisioner "local-exec" {
    command     = <<-EOT
    ${var.uv_run_alias} python -m pipelines.compiler -c ${local.config_file_path_relative_python_run_dir} -p vertex_ai.pipelines.clv.training -o clv_training.yaml
    ${var.uv_run_alias} python -m pipelines.uploader -c ${local.config_file_path_relative_python_run_dir} -f clv_training.yaml -t ${self.triggers.tag} -t latest
    ${var.uv_run_alias} python -m pipelines.scheduler -c ${local.config_file_path_relative_python_run_dir} -p vertex_ai.pipelines.clv.training -i clv_training.yaml
    EOT
    working_dir = self.triggers.working_dir
  }
}

# This resource is used to compile and upload the Vertex AI pipeline for prediction using the CLTV model - Customer lifetime value use case
resource "null_resource" "compile_clv_prediction_pipelines" {
  triggers = {
    working_dir                  = "${local.source_root_dir}/python"
    tag                          = local.compile_pipelines_tag
    upstream_resource_dependency = null_resource.compile_clv_training_pipelines.id
  }

  # The provisioner block specifies the command that will be executed to compile and upload the pipeline.
  # This command will execute the compiler function in the pipelines module, which will compile the pipeline YAML file, and the uploader function, 
  # which will upload the pipeline YAML file to the specified Artifact Registry repository. The scheduler function will then schedule the pipeline to run on a regular basis.
  provisioner "local-exec" {
    command     = <<-EOT
    ${var.uv_run_alias} python -m pipelines.compiler -c ${local.config_file_path_relative_python_run_dir} -p vertex_ai.pipelines.clv.prediction -o clv_prediction.yaml
    ${var.uv_run_alias} python -m pipelines.uploader -c ${local.config_file_path_relative_python_run_dir} -f clv_prediction.yaml -t ${self.triggers.tag} -t latest
    ${var.uv_run_alias} python -m pipelines.scheduler -c ${local.config_file_path_relative_python_run_dir} -p vertex_ai.pipelines.clv.prediction -i clv_prediction.yaml
    EOT
    working_dir = self.triggers.working_dir
  }
}

# This resource is used to compile and upload the Vertex AI pipeline for training the segmentation model - Audience segmentation use case
resource "null_resource" "compile_segmentation_training_pipelines" {
  triggers = {
    working_dir                  = "${local.source_root_dir}/python"
    tag                          = local.compile_pipelines_tag
    upstream_resource_dependency = null_resource.compile_clv_prediction_pipelines.id
  }

  # The provisioner block specifies the command that will be executed to compile and upload the pipeline.
  # This command will execute the compiler function in the pipelines module, which will compile the pipeline YAML file, and the uploader function, 
  # which will upload the pipeline YAML file to the specified Artifact Registry repository. The scheduler function will then schedule the pipeline to run on a regular basis.
  provisioner "local-exec" {
    command     = <<-EOT
    ${var.uv_run_alias} python -m pipelines.compiler -c ${local.config_file_path_relative_python_run_dir} -p vertex_ai.pipelines.segmentation.training -o segmentation_training.yaml
    ${var.uv_run_alias} python -m pipelines.uploader -c ${local.config_file_path_relative_python_run_dir} -f segmentation_training.yaml -t ${self.triggers.tag} -t latest
    ${var.uv_run_alias} python -m pipelines.scheduler -c ${local.config_file_path_relative_python_run_dir} -p vertex_ai.pipelines.segmentation.training -i segmentation_training.yaml
    EOT
    working_dir = self.triggers.working_dir
  }
}

# This resource is used to compile and upload the Vertex AI pipeline for prediction using the Audience Segmentation model - Audience segmentation use case
resource "null_resource" "compile_segmentation_prediction_pipelines" {
  triggers = {
    working_dir                  = "${local.source_root_dir}/python"
    tag                          = local.compile_pipelines_tag
    upstream_resource_dependency = null_resource.compile_segmentation_training_pipelines.id
  }

  # The provisioner block specifies the command that will be executed to compile and upload the pipeline.
  # This command will execute the compiler function in the pipelines module, which will compile the pipeline YAML file, and the uploader function, 
  # which will upload the pipeline YAML file to the specified Artifact Registry repository. The scheduler function will then schedule the pipeline to run on a regular basis.
  provisioner "local-exec" {
    command     = <<-EOT
    ${var.uv_run_alias} python -m pipelines.compiler -c ${local.config_file_path_relative_python_run_dir} -p vertex_ai.pipelines.segmentation.prediction -o segmentation_prediction.yaml
    ${var.uv_run_alias} python -m pipelines.uploader -c ${local.config_file_path_relative_python_run_dir} -f segmentation_prediction.yaml -t ${self.triggers.tag} -t latest
    ${var.uv_run_alias} python -m pipelines.scheduler -c ${local.config_file_path_relative_python_run_dir} -p vertex_ai.pipelines.segmentation.prediction -i segmentation_prediction.yaml
    EOT
    working_dir = self.triggers.working_dir
  }
}

# This resource is used to compile and upload the Vertex AI pipeline for training the Auto Audience Segmentation model - Auto audience segmentation use case
resource "null_resource" "compile_auto_segmentation_training_pipelines" {
  triggers = {
    working_dir                  = "${local.source_root_dir}/python"
    tag                          = local.compile_pipelines_tag
    upstream_resource_dependency = null_resource.compile_segmentation_prediction_pipelines.id
  }

  # The provisioner block specifies the command that will be executed to compile and upload the pipeline.
  # This command will execute the compiler function in the pipelines module, which will compile the pipeline YAML file, and the uploader function, 
  # which will upload the pipeline YAML file to the specified Artifact Registry repository. The scheduler function will then schedule the pipeline to run on a regular basis.
  provisioner "local-exec" {
    command     = <<-EOT
    ${var.uv_run_alias} python -m pipelines.compiler -c ${local.config_file_path_relative_python_run_dir} -p vertex_ai.pipelines.auto_segmentation.training -o auto_segmentation_training.yaml
    ${var.uv_run_alias} python -m pipelines.uploader -c ${local.config_file_path_relative_python_run_dir} -f auto_segmentation_training.yaml -t ${self.triggers.tag} -t latest
    ${var.uv_run_alias} python -m pipelines.scheduler -c ${local.config_file_path_relative_python_run_dir} -p vertex_ai.pipelines.auto_segmentation.training -i auto_segmentation_training.yaml
    EOT
    working_dir = self.triggers.working_dir
  }
}

# This resource is used to compile and upload the Vertex AI pipeline for prediction using the CLTV model - Customer lifetime value use case
resource "null_resource" "compile_auto_segmentation_prediction_pipelines" {
  triggers = {
    working_dir                  = "${local.source_root_dir}/python"
    tag                          = local.compile_pipelines_tag
    upstream_resource_dependency = null_resource.compile_auto_segmentation_training_pipelines.id
  }

  # The provisioner block specifies the command that will be executed to compile and upload the pipeline.
  # This command will execute the compiler function in the pipelines module, which will compile the pipeline YAML file, and the uploader function, 
  # which will upload the pipeline YAML file to the specified Artifact Registry repository. The scheduler function will then schedule the pipeline to run on a regular basis.
  provisioner "local-exec" {
    command     = <<-EOT
    ${var.uv_run_alias} python -m pipelines.compiler -c ${local.config_file_path_relative_python_run_dir} -p vertex_ai.pipelines.auto_segmentation.prediction -o auto_segmentation_prediction.yaml
    ${var.uv_run_alias} python -m pipelines.uploader -c ${local.config_file_path_relative_python_run_dir} -f auto_segmentation_prediction.yaml -t ${self.triggers.tag} -t latest
    ${var.uv_run_alias} python -m pipelines.scheduler -c ${local.config_file_path_relative_python_run_dir} -p vertex_ai.pipelines.auto_segmentation.prediction -i auto_segmentation_prediction.yaml
    EOT
    working_dir = self.triggers.working_dir
  }
}

# This resource is used to compile and upload the Vertex AI pipeline for training the Aggregated Values Based Bidding model - Aggregated Value Based Bidding use case
resource "null_resource" "compile_value_based_bidding_training_pipelines" {
  triggers = {
    working_dir                  = "${local.source_root_dir}/python"
    tag                          = local.compile_pipelines_tag
    upstream_resource_dependency = null_resource.compile_auto_segmentation_prediction_pipelines.id
  }

  # The provisioner block specifies the command that will be executed to compile and upload the pipeline.
  # This command will execute the compiler function in the pipelines module, which will compile the pipeline YAML file, and the uploader function, 
  # which will upload the pipeline YAML file to the specified Artifact Registry repository. The scheduler function will then schedule the pipeline to run on a regular basis.
  provisioner "local-exec" {
    command     = <<-EOT
    ${var.uv_run_alias} python -m pipelines.compiler -c ${local.config_file_path_relative_python_run_dir} -p vertex_ai.pipelines.value_based_bidding.training -o vbb_training.yaml
    ${var.uv_run_alias} python -m pipelines.uploader -c ${local.config_file_path_relative_python_run_dir} -f vbb_training.yaml -t ${self.triggers.tag} -t latest
    ${var.uv_run_alias} python -m pipelines.scheduler -c ${local.config_file_path_relative_python_run_dir} -p vertex_ai.pipelines.value_based_bidding.training -i vbb_training.yaml
    EOT
    working_dir = self.triggers.working_dir
  }
}

# This resource is used to compile and upload the Vertex AI pipeline for explaining features using the Aggregated Value Based Bidding model - Aggregated Value Based Bidding use case
resource "null_resource" "compile_value_based_bidding_explanation_pipelines" {
  triggers = {
    working_dir                  = "${local.source_root_dir}/python"
    tag                          = local.compile_pipelines_tag
    upstream_resource_dependency = null_resource.compile_value_based_bidding_training_pipelines.id
  }

  # The provisioner block specifies the command that will be executed to compile and upload the pipeline.
  # This command will execute the compiler function in the pipelines module, which will compile the pipeline YAML file, and the uploader function, 
  # which will upload the pipeline YAML file to the specified Artifact Registry repository. The scheduler function will then schedule the pipeline to run on a regular basis.
  provisioner "local-exec" {
    command     = <<-EOT
    ${var.uv_run_alias} python -m pipelines.compiler -c ${local.config_file_path_relative_python_run_dir} -p vertex_ai.pipelines.value_based_bidding.explanation -o vbb_explanation.yaml
    ${var.uv_run_alias} python -m pipelines.uploader -c ${local.config_file_path_relative_python_run_dir} -f vbb_explanation.yaml -t ${self.triggers.tag} -t latest
    ${var.uv_run_alias} python -m pipelines.scheduler -c ${local.config_file_path_relative_python_run_dir} -p vertex_ai.pipelines.value_based_bidding.explanation -i vbb_explanation.yaml
    EOT
    working_dir = self.triggers.working_dir
  }
}

# This resource is used to compile and upload the Vertex AI pipeline for training the churn propensity model - churn propensity use case
resource "null_resource" "compile_churn_propensity_training_pipelines" {
  triggers = {
    working_dir                  = "${local.source_root_dir}/python"
    tag                          = local.compile_pipelines_tag
    upstream_resource_dependency = null_resource.compile_reporting_preparation_aggregate_predictions_pipelines.id
  }

  # The provisioner block specifies the command that will be executed to compile and upload the pipeline.
  # This command will execute the compiler function in the pipelines module, which will compile the pipeline YAML file, and the uploader function, 
  # which will upload the pipeline YAML file to the specified Artifact Registry repository. The scheduler function will then schedule the pipeline to run on a regular basis.
  provisioner "local-exec" {
    command     = <<-EOT
    ${var.uv_run_alias} python -m pipelines.compiler -c ${local.config_file_path_relative_python_run_dir} -p vertex_ai.pipelines.churn_propensity.training -o churn_propensity_training.yaml
    ${var.uv_run_alias} python -m pipelines.uploader -c ${local.config_file_path_relative_python_run_dir} -f churn_propensity_training.yaml -t ${self.triggers.tag} -t latest
    ${var.uv_run_alias} python -m pipelines.scheduler -c ${local.config_file_path_relative_python_run_dir} -p vertex_ai.pipelines.churn_propensity.training -i churn_propensity_training.yaml
    EOT
    working_dir = self.triggers.working_dir
  }
}

# This resource is used to compile and upload the Vertex AI pipeline for prediction using the churn propensity model - churn propensity use case
resource "null_resource" "compile_churn_propensity_prediction_pipelines" {
  triggers = {
    working_dir                  = "${local.source_root_dir}/python"
    tag                          = local.compile_pipelines_tag
    upstream_resource_dependency = null_resource.compile_churn_propensity_training_pipelines.id
  }

  # The provisioner block specifies the command that will be executed to compile and upload the pipeline.
  # This command will execute the compiler function in the pipelines module, which will compile the pipeline YAML file, and the uploader function, 
  # which will upload the pipeline YAML file to the specified Artifact Registry repository. The scheduler function will then schedule the pipeline to run on a regular basis.
  provisioner "local-exec" {
    command     = <<-EOT
    ${var.uv_run_alias} python -m pipelines.compiler -c ${local.config_file_path_relative_python_run_dir} -p vertex_ai.pipelines.churn_propensity.prediction -o churn_propensity_prediction.yaml
    ${var.uv_run_alias} python -m pipelines.uploader -c ${local.config_file_path_relative_python_run_dir} -f churn_propensity_prediction.yaml -t ${self.triggers.tag} -t latest
    ${var.uv_run_alias} python -m pipelines.scheduler -c ${local.config_file_path_relative_python_run_dir} -p vertex_ai.pipelines.churn_propensity.prediction -i churn_propensity_prediction.yaml
    EOT
    working_dir = self.triggers.working_dir
  }
}

# This resource is used to compile and upload the Vertex AI pipeline for preparing data for the reports
resource "null_resource" "compile_reporting_preparation_aggregate_predictions_pipelines" {
  triggers = {
    working_dir                  = "${local.source_root_dir}/python"
    tag                          = local.compile_pipelines_tag
    upstream_resource_dependency = null_resource.compile_value_based_bidding_explanation_pipelines.id
  }

  # The provisioner block specifies the command that will be executed to compile and upload the pipeline.
  # This command will execute the compiler function in the pipelines module, which will compile the pipeline YAML file, and the uploader function, 
  # which will upload the pipeline YAML file to the specified Artifact Registry repository. The scheduler function will then schedule the pipeline to run on a regular basis.
  provisioner "local-exec" {
    command     = <<-EOT
    ${var.uv_run_alias} python -m pipelines.compiler -c ${local.config_file_path_relative_python_run_dir} -p vertex_ai.pipelines.reporting_preparation.execution -o reporting_preparation.yaml
    ${var.uv_run_alias} python -m pipelines.uploader -c ${local.config_file_path_relative_python_run_dir} -f reporting_preparation.yaml -t ${self.triggers.tag} -t latest
    ${var.uv_run_alias} python -m pipelines.scheduler -c ${local.config_file_path_relative_python_run_dir} -p vertex_ai.pipelines.reporting_preparation.execution -i reporting_preparation.yaml
    EOT
    working_dir = self.triggers.working_dir
  }
}

# This resource is used to compile and upload the Vertex AI pipeline for generating gemini insights
resource "null_resource" "compile_gemini_insights_pipelines" {
  triggers = {
    working_dir                  = "${local.source_root_dir}/python"
    tag                          = local.compile_pipelines_tag
    upstream_resource_dependency = null_resource.compile_churn_propensity_prediction_pipelines.id
  }

  # The provisioner block specifies the command that will be executed to compile and upload the pipeline.
  # This command will execute the compiler function in the pipelines module, which will compile the pipeline YAML file, and the uploader function, 
  # which will upload the pipeline YAML file to the specified Artifact Registry repository. The scheduler function will then schedule the pipeline to run on a regular basis.
  provisioner "local-exec" {
    command     = <<-EOT
    ${var.uv_run_alias} python -m pipelines.compiler -c ${local.config_file_path_relative_python_run_dir} -p vertex_ai.pipelines.gemini_insights.execution -o gemini_insights.yaml
    ${var.uv_run_alias} python -m pipelines.uploader -c ${local.config_file_path_relative_python_run_dir} -f gemini_insights.yaml -t ${self.triggers.tag} -t latest
    ${var.uv_run_alias} python -m pipelines.scheduler -c ${local.config_file_path_relative_python_run_dir} -p vertex_ai.pipelines.gemini_insights.execution -i gemini_insights.yaml
    EOT
    working_dir = self.triggers.working_dir
  }
}<|MERGE_RESOLUTION|>--- conflicted
+++ resolved
@@ -440,11 +440,7 @@
     pipelines_repo_id            = google_artifact_registry_repository.pipelines-repo.id
     pipelines_repo_create_time   = google_artifact_registry_repository.pipelines-repo.create_time
     source_content_hash          = local.pipelines_content_hash
-<<<<<<< HEAD
-    upstream_resource_dependency = module.build_push_pipelines_components_image.wait
-=======
     upstream_resource_dependency = null_resource.compile_feature_engineering_lead_score_propensity_pipeline.id
->>>>>>> c78fd64b
   }
 
   # The provisioner block specifies the command that will be executed to compile and upload the pipeline.
